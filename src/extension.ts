/**
  Copyright 2022 Dynatrace LLC

  Licensed under the Apache License, Version 2.0 (the "License");
  you may not use this file except in compliance with the License.
  You may obtain a copy of the License at

      https://www.apache.org/licenses/LICENSE-2.0

  Unless required by applicable law or agreed to in writing, software
  distributed under the License is distributed on an "AS IS" BASIS,
  WITHOUT WARRANTIES OR CONDITIONS OF ANY KIND, either express or implied.
  See the License for the specific language governing permissions and
  limitations under the  License.
 */

import * as vscode from "vscode";
import { PrometheusActionProvider } from "./codeActions/prometheus";
import { SnippetGenerator } from "./codeActions/snippetGenerator";
import { SnmpActionProvider } from "./codeActions/snmp";
import { ConfigurationCompletionProvider } from "./codeCompletions/configuration";
import { EntitySelectorCompletionProvider } from "./codeCompletions/entitySelectors";
import { IconCompletionProvider } from "./codeCompletions/icons";
import { PrometheusCompletionProvider } from "./codeCompletions/prometheus";
import { ScreensMetaCompletionProvider } from "./codeCompletions/screensMeta";
import { TopologyCompletionProvider } from "./codeCompletions/topology";
import { WmiCompletionProvider } from "./codeCompletions/wmi";
import { PrometheusCodeLensProvider } from "./codeLens/prometheusScraper";
import { ScreenLensProvider } from "./codeLens/screenCodeLens";
import { SelectorCodeLensProvider } from "./codeLens/selectorCodeLens";
import { runSelector, validateSelector } from "./codeLens/utils/selectorUtils";
import { runWMIQuery, WmiQueryResult } from "./codeLens/utils/wmiUtils";
import { WmiCodeLensProvider } from "./codeLens/wmiCodeLens";
import { activateExtension } from "./commandPalette/activateExtension";
import { buildExtension } from "./commandPalette/buildExtension";
import { convertJMXExtension } from "./commandPalette/convertJMXExtension";
import { createAlert } from "./commandPalette/createAlert";
import { createMonitoringConfiguration } from "./commandPalette/createConfiguration";
import { createOverviewDashboard } from "./commandPalette/createDashboard";
import { createDocumentation } from "./commandPalette/createDocumentation";
import { distributeCertificate } from "./commandPalette/distributeCertificate";
import { generateCerts } from "./commandPalette/generateCertificates";
import { initWorkspace } from "./commandPalette/initWorkspace";
import { loadSchemas } from "./commandPalette/loadSchemas";
import { uploadExtension } from "./commandPalette/uploadExtension";
import { DiagnosticFixProvider } from "./diagnostics/diagnosticFixProvider";
import { DiagnosticsProvider } from "./diagnostics/diagnostics";
import { ConnectionStatusManager } from "./statusBar/connection";
import { FastModeStatus } from "./statusBar/fastMode";
import { EnvironmentsTreeDataProvider } from "./treeViews/environmentsTreeView";
import { ExtensionsTreeDataProvider } from "./treeViews/extensionsTreeView";
import { showMessage } from "./utils/code";
import {
  checkCertificateExists,
  checkEnvironmentConnected,
  checkExtensionZipExists,
  checkOverwriteCertificates,
  checkWorkspaceOpen,
  isExtensionsWorkspace,
} from "./utils/conditionCheckers";
import { CachedDataProvider } from "./utils/dataCaching";
import {
  getAllEnvironments,
  getAllWorkspaces,
  initGlobalStorage,
  initWorkspaceStorage,
  migrateFromLegacyExtension,
} from "./utils/fileSystem";
import { MetricResultsPanel } from "./webviews/metricResults";
import { WMIQueryResultsPanel } from "./webviews/wmiQueryResults";

/**
 * Registers Completion Providers for this extension.
 * This is so that all providers can be created in one function, keeping the activation function more tidy.
 * @param documentSelector {@link vscode.DocumentSelector} matching the extension.yaml file
 * @param cachedDataProvider a provider for cached data
 * @returns list of providers as disposables
 */
function registerCompletionProviders(
  documentSelector: vscode.DocumentSelector,
  cachedDataProvider: CachedDataProvider,
): vscode.Disposable[] {
  return [
    // Topology data
    vscode.languages.registerCompletionItemProvider(
      documentSelector,
      new TopologyCompletionProvider(cachedDataProvider),
      ":",
    ),
    // Entity selectors
    vscode.languages.registerCompletionItemProvider(
      documentSelector,
      new EntitySelectorCompletionProvider(cachedDataProvider),
      ":",
    ),
    // Barista icons
    vscode.languages.registerCompletionItemProvider(
      documentSelector,
      new IconCompletionProvider(cachedDataProvider),
      ":",
    ),
    // Screens metadata/items
    vscode.languages.registerCompletionItemProvider(
      documentSelector,
      new ScreensMetaCompletionProvider(cachedDataProvider),
      ":",
    ),
    // Prometheus data
    vscode.languages.registerCompletionItemProvider(
      documentSelector,
      new PrometheusCompletionProvider(cachedDataProvider),
    ),
    // Wmi data
    vscode.languages.registerCompletionItemProvider(
      documentSelector,
      new WmiCompletionProvider(cachedDataProvider),
    ),
    // Monitoring configurations
    vscode.languages.registerCompletionItemProvider(
      { language: "jsonc", pattern: "**/tempConfigFile.jsonc" },
      new ConfigurationCompletionProvider(cachedDataProvider),
    ),
  ];
}

/**
 * Registers this extension's Commands for the VSCode Command Palette.
 * This is so that all commands can be created in one function, keeping the activation function more tidy.
 * @param tenantsProvider a provider for environments tree data
 * @param diagnosticsProvider a provider for diagnostics
 * @param cachedDataProvider a provider for cacheable data
 * @param outputChannel a JSON output channel for communicating data
 * @param context {@link vscode.ExtensionContext}
 * @returns list commands as disposables
 */
function registerCommandPaletteCommands(
  tenantsProvider: EnvironmentsTreeDataProvider,
  diagnosticsProvider: DiagnosticsProvider,
  cachedDataProvider: CachedDataProvider,
  outputChannel: vscode.OutputChannel,
  context: vscode.ExtensionContext,
): vscode.Disposable[] {
  return [
    // Load extension schemas of a given version
    vscode.commands.registerCommand("dynatrace-extensions.loadSchemas", async () => {
      if (await checkEnvironmentConnected(tenantsProvider)) {
        const dtClient = await tenantsProvider.getDynatraceClient();
        if (dtClient) {
          await loadSchemas(context, dtClient);
        }
      }
    }),
    // Initialize a new workspace for extension development
    vscode.commands.registerCommand("dynatrace-extensions.initWorkspace", async () => {
      if ((await checkWorkspaceOpen()) && (await checkEnvironmentConnected(tenantsProvider))) {
        initWorkspaceStorage(context);
        try {
          const dtClient = await tenantsProvider.getDynatraceClient();
          if (dtClient) {
            await initWorkspace(context, dtClient, () => {
              tenantsProvider.refresh();
            });
          }
        } finally {
          await context.globalState.update("dynatrace-extensions.initPending", undefined);
        }
      }
    }),
    // Generate the certificates required for extension signing
    vscode.commands.registerCommand("dynatrace-extensions.generateCertificates", async () => {
      if (await checkWorkspaceOpen()) {
        initWorkspaceStorage(context);
        return checkOverwriteCertificates(context).then(async approved => {
          if (approved) {
            return generateCerts(context);
          }
          return false;
        });
      }
      return false;
    }),
    // Distribute CA certificate to Dynatrace credential vault & OneAgents/ActiveGates
    vscode.commands.registerCommand("dynatrace-extensions.distributeCertificate", async () => {
      if ((await checkWorkspaceOpen()) && (await checkEnvironmentConnected(tenantsProvider))) {
        initWorkspaceStorage(context);
        const dtClient = await tenantsProvider.getDynatraceClient();
        if ((await checkCertificateExists("ca")) && dtClient) {
          await distributeCertificate(context, dtClient);
        }
      }
    }),
    // Build Extension 2.0 package
    vscode.commands.registerCommand("dynatrace-extensions.buildExtension", async () => {
      if (
        (await checkWorkspaceOpen()) &&
        (await isExtensionsWorkspace(context)) &&
        (await checkCertificateExists("dev")) &&
        (await diagnosticsProvider.isValidForBuilding())
      ) {
        await buildExtension(context, outputChannel, await tenantsProvider.getDynatraceClient());
      }
    }),
    // Upload an extension to the tenant
    vscode.commands.registerCommand("dynatrace-extensions.uploadExtension", async () => {
      if (
        (await checkWorkspaceOpen()) &&
        (await isExtensionsWorkspace(context)) &&
        (await checkEnvironmentConnected(tenantsProvider)) &&
        (await checkExtensionZipExists())
      ) {
        const dtClient = await tenantsProvider.getDynatraceClient();
        if (dtClient) {
          await uploadExtension(dtClient, cachedDataProvider);
        }
      }
    }),
    // Activate a given version of extension 2.0
    vscode.commands.registerCommand(
      "dynatrace-extensions.activateExtension",
      async (version?: string) => {
        if (
          (await checkWorkspaceOpen()) &&
          (await isExtensionsWorkspace(context)) &&
          (await checkEnvironmentConnected(tenantsProvider))
        ) {
          const dtClient = await tenantsProvider.getDynatraceClient();
          if (dtClient) {
            await activateExtension(dtClient, cachedDataProvider, version);
          }
        }
      },
    ),
    // Create Extension documentation
    vscode.commands.registerCommand("dynatrace-extensions.createDocumentation", async () => {
      if ((await checkWorkspaceOpen()) && (await isExtensionsWorkspace(context))) {
        await createDocumentation(cachedDataProvider);
      }
    }),
    // Create Overview dashboard
    vscode.commands.registerCommand("dynatrace-extensions.createDashboard", async () => {
      if ((await checkWorkspaceOpen()) && (await isExtensionsWorkspace(context))) {
        await createOverviewDashboard(tenantsProvider, cachedDataProvider, outputChannel);
      }
    }),
    // Create Alert
    vscode.commands.registerCommand("dynatrace-extensions.createAlert", async () => {
      if ((await checkWorkspaceOpen()) && (await isExtensionsWorkspace(context))) {
        await createAlert(cachedDataProvider);
      }
    }),
    // Convert JMX Extension from 1.0 to 2.0
    vscode.commands.registerCommand(
      "dynatrace-extensions.convertJmxExtension",
      async (outputPath?: string) => {
        await convertJMXExtension(await tenantsProvider.getDynatraceClient(), outputPath);
      },
    ),
    // Create monitoring configuration files
    vscode.commands.registerCommand(
      "dynatrace-extensions.createMonitoringConfiguration",
      async () => {
        if (
          (await checkWorkspaceOpen()) &&
          (await isExtensionsWorkspace(context)) &&
          (await checkEnvironmentConnected(tenantsProvider))
        ) {
          const dtClient = await tenantsProvider.getDynatraceClient();
          if (dtClient) {
            await createMonitoringConfiguration(dtClient, context, cachedDataProvider);
          }
        }
      },
    ),
  ];
}

/**
 * Registers commands that enable/disable features of this extension.
 * This is so that all commands can be created in one function, keeping the activation function more tidy.
 * @returns list of commands as disposables
 */
function registerFeatureSwitchCommands() {
  return [
    // Code lenses
    vscode.commands.registerCommand("dynatrace-extensions-workspaces.enableMetricSelectors", () => {
      vscode.workspace
        .getConfiguration()
        .update("dynatraceExtensions.metricSelectorsCodeLens", true)
        .then(undefined, () => {
          console.log("Could not update setting dynatraceExtensions.metricSelectorsCodeLens");
        });
    }),
    vscode.commands.registerCommand(
      "dynatrace-extensions-workspaces.disableMetricSelectors",
      () => {
        vscode.workspace
          .getConfiguration()
          .update("dynatraceExtensions.metricSelectorsCodeLens", false)
          .then(undefined, () => {
            console.log("Could not update setting dynatraceExtensions.metricSelectorsCodeLens");
          });
      },
    ),
    vscode.commands.registerCommand("dynatrace-extensions-workspaces.enableEntitySelectors", () => {
      vscode.workspace
        .getConfiguration()
        .update("dynatraceExtensions.entitySelectorsCodeLens", true)
        .then(undefined, () => {
          console.log("Could not update setting dynatraceExtensions.entitySelectorsCodeLens");
        });
    }),
    vscode.commands.registerCommand(
      "dynatrace-extensions-workspaces.disableEntitySelectors",
      () => {
        vscode.workspace
          .getConfiguration()
          .update("dynatraceExtensions.entitySelectorsCodeLens", false)
          .then(undefined, () => {
            console.log("Could not update setting dynatraceExtensions.entitySelectorsCodeLens");
          });
      },
    ),
    vscode.commands.registerCommand("dynatrace-extensions-workspaces.enableWmiCodelens", () => {
      vscode.workspace
        .getConfiguration()
        .update("dynatraceExtensions.wmiCodeLens", true)
        .then(undefined, () => {
          console.log("Could not update setting dynatraceExtensions.wmiCodeLens");
        });
    }),
    vscode.commands.registerCommand("dynatrace-extensions-workspaces.disableWmiCodelens", () => {
      vscode.workspace
        .getConfiguration()
        .update("dynatraceExtensions.wmiCodeLens", false)
        .then(undefined, () => {
          console.log("Could not update setting dynatraceExtensions.wmiCodeLens");
        });
    }),
    vscode.commands.registerCommand("dynatrace-extensions-workspaces.enableScreenCodelens", () => {
      vscode.workspace
        .getConfiguration()
        .update("dynatraceExtensions.screenCodeLens", true)
        .then(undefined, () => {
          console.log("Could not update setting dynatraceExtensions.screenCodeLens");
        });
    }),
    vscode.commands.registerCommand("dynatrace-extensions-workspaces.disableScreenCodelens", () => {
      vscode.workspace
        .getConfiguration()
        .update("dynatraceExtensions.screenCodeLens", false)
        .then(undefined, () => {
          console.log("Could not update setting dynatraceExtensions.screenCodeLens");
        });
    }),
    // Other features
    vscode.commands.registerCommand("dynatrace-extensions-workspaces.enableFastDevelopment", () => {
      vscode.workspace
        .getConfiguration()
        .update("dynatraceExtensions.fastDevelopmentMode", true)
        .then(undefined, () => {
          console.log("Could not update setting fastDevelopmentMode");
        });
    }),
    vscode.commands.registerCommand(
      "dynatrace-extensions-workspaces.disableFastDevelopment",
      () => {
        vscode.workspace
          .getConfiguration()
          .update("fastDevelopmentMode", false)
          .then(undefined, () => {
            console.log("Could not update setting fastDevelopmentMode");
          });
      },
    ),
    // Diagnostics
    vscode.commands.registerCommand("dynatrace-extensions-workspaces.enableAllDiagnostics", () => {
      vscode.workspace
        .getConfiguration()
        .update("dynatraceExtensions.diagnostics.all", true)
        .then(undefined, () => {
          console.log("Could not update setting diagnostics.all");
        });
      vscode.workspace
        .getConfiguration()
        .update("dynatraceExtensions.diagnostics.extensionName", true)
        .then(undefined, () => {
          console.log("Could not update setting diagnostics.extensionName");
        });
      vscode.workspace
        .getConfiguration()
        .update("dynatraceExtensions.diagnostics.metricKeys", true)
        .then(undefined, () => {
          console.log("Could not update setting diagnostics.metricKeys");
        });
      vscode.workspace
        .getConfiguration()
        .update("dynatraceExtensions.diagnostics.cardKeys", true)
        .then(undefined, () => {
          console.log("Could not update setting diagnostics.cardKeys");
        });
      vscode.workspace
        .getConfiguration()
        .update("dynatraceExtensions.diagnostics.snmp", true)
        .then(undefined, () => {
          console.log("Could not update setting diagnostics.snmp");
        });
    }),
    vscode.commands.registerCommand("dynatrace-extensions-workspaces.disableAllDiagnostics", () => {
      vscode.workspace
        .getConfiguration()
        .update("dynatraceExtensions.diagnostics.all", false)
        .then(undefined, () => {
          console.log("Could not update setting diagnostics.all");
        });
      vscode.workspace
        .getConfiguration()
        .update("dynatraceExtensions.diagnostics.extensionName", false)
        .then(undefined, () => {
          console.log("Could not update setting diagnostics.extensionName");
        });
      vscode.workspace
        .getConfiguration()
        .update("dynatraceExtensions.diagnostics.metricKeys", false)
        .then(undefined, () => {
          console.log("Could not update setting diagnostics.metricKeys");
        });
      vscode.workspace
        .getConfiguration()
        .update("dynatraceExtensions.diagnostics.cardKeys", false)
        .then(undefined, () => {
          console.log("Could not update setting diagnostics.cardKeys");
        });
      vscode.workspace
        .getConfiguration()
        .update("dynatraceExtensions.diagnostics.snmp", false)
        .then(undefined, () => {
          console.log("Could not update setting diagnostics.snmp");
        });
    }),
    vscode.commands.registerCommand("dynatrace-extensions-workspaces.enableNameDiagnostics", () => {
      vscode.workspace
        .getConfiguration()
        .update("dynatraceExtensions.diagnostics.extensionName", true)
        .then(undefined, () => {
          console.log("Could not update setting diagnostics.extensionName");
        });
    }),
    vscode.commands.registerCommand(
      "dynatrace-extensions-workspaces.disableNameDiagnostics",
      () => {
        vscode.workspace
          .getConfiguration()
          .update("dynatraceExtensions.diagnostics.extensionName", false)
          .then(undefined, () => {
            console.log("Could not update setting diagnostics.extensionName");
          });
      },
    ),
    vscode.commands.registerCommand(
      "dynatrace-extensions-workspaces.enableMetricKeyDiagnostics",
      () => {
        vscode.workspace
          .getConfiguration()
          .update("dynatraceExtensions.diagnostics.metricKeys", true)
          .then(undefined, () => {
            console.log("Could not update setting diagnostics.metricKeys");
          });
      },
    ),
    vscode.commands.registerCommand(
      "dynatrace-extensions-workspaces.disableMetricKeyDiagnostics",
      () => {
        vscode.workspace
          .getConfiguration()
          .update("dynatraceExtensions.diagnostics.metricKeys", false)
          .then(undefined, () => {
            console.log("Could not update setting diagnostics.metricKeys");
          });
      },
    ),
    vscode.commands.registerCommand(
      "dynatrace-extensions-workspaces.enableCardKeyDiagnostics",
      () => {
        vscode.workspace
          .getConfiguration()
          .update("dynatraceExtensions.diagnostics.cardKeys", true)
          .then(undefined, () => {
            console.log("Could not update setting diagnostics.cardKeys");
          });
      },
    ),
    vscode.commands.registerCommand(
      "dynatrace-extensions-workspaces.disableCardKeyDiagnostics",
      () => {
        vscode.workspace
          .getConfiguration()
          .update("dynatraceExtensions.diagnostics.cardKeys", false)
          .then(undefined, () => {
            console.log("Could not update setting diagnostics.cardKeys");
          });
      },
    ),
    vscode.commands.registerCommand("dynatrace-extensions-workspaces.enableSnmpDiagnostics", () => {
      vscode.workspace
        .getConfiguration()
        .update("dynatraceExtensions.diagnostics.snmp", true)
        .then(undefined, () => {
          console.log("Could not update setting diagnostics.snmp");
        });
    }),
    vscode.commands.registerCommand(
      "dynatrace-extensions-workspaces.disableSnmpDiagnostics",
      () => {
        vscode.workspace
          .getConfiguration()
          .update("dynatraceExtensions.diagnostics.snmp", false)
          .then(undefined, () => {
            console.log("Could not update setting diagnostics.snmp");
          });
      },
    ),
  ];
}

/**
 * Sets up the VSCode extension by registering all the available functionality as disposable objects.
 * Activation events (e.g. run command) always trigger this function.
 * @param context VSCode Extension Context
 */
export async function activate(context: vscode.ExtensionContext) {
<<<<<<< HEAD
  console.log("DYNATRACE EXTENSIONS - ACTIVATED!");
=======
  console.log("DYNATRACE EXTENSIONS COPILOT - ACTIVATED!");

  // Check newer extension presence
  const newExtension = vscode.extensions.getExtension(
    "DynatracePlatformExtensions.dynatrace-extensions",
  );
  // Uninstall if newer extension is available
  if (newExtension) {
    showMessage(
      "error",
      "This is a legacy extension. Please use Dynatrace Extensions, which is already installed.",
    );
    // Give the user a few seconds to read the alert by setting up a timeout
    setTimeout(() => {
      showMessage("info", "Legacy extension uninstalled");
      vscode.commands
        .executeCommand("workbench.extensions.uninstallExtension", context.extension.id)
        .then(
          async () => {
            await vscode.commands.executeCommand("workbench.action.reloadWindow");
          },
          err => {
            console.log(err);
          },
        );
    }, 5_000);
  }

>>>>>>> 03f42f37
  // Initialize global storage
  initGlobalStorage(context);

  // Check presence of legacy extension
  const legacyExtension = vscode.extensions.getExtension(
    "DynatracePlatformExtensions.dt-ext-copilot",
  );
  // If present, initiate migration from legacy extension
  if (legacyExtension) {
    await migrateFromLegacyExtension(context);
  }

  // Document selector for the extension.yaml file
  const extension2selector: vscode.DocumentSelector = {
    language: "yaml",
    pattern: "**/extension/extension.yaml",
  };
  // Additonal context: number of workspaces affects the welcome message for the extensions tree view
  vscode.commands
    .executeCommand(
      "setContext",
      "dynatrace-extensions.numWorkspaces",
      getAllWorkspaces(context).length,
    )
    .then(undefined, () => {
      console.log("Could not set context for number of registered workspaces.");
    });
  // Additonal context: different welcome message for the extensions tree view if inside a workspace
  vscode.commands
    .executeCommand(
      "setContext",
      "dynatrace-extensions.extensionWorkspace",
      isExtensionsWorkspace(context, false),
    )
    .then(undefined, () => {
      console.log("Could not set context for recognised extension workspace.");
    });
  // Additional context: number of environments affects the welcome message for the tenants tree view
  vscode.commands
    .executeCommand(
      "setContext",
      "dynatrace-extensions.numEnvironments",
      getAllEnvironments(context).length,
    )
    .then(undefined, () => {
      console.log("Could not set context for number of Dynatrace enviornments.");
    });
  // Create feature/data providers
  const genericChannel = vscode.window.createOutputChannel("Dynatrace", "json");
  const connectionStatusManager = new ConnectionStatusManager();
  const tenantsTreeViewProvider = new EnvironmentsTreeDataProvider(
    context,
    connectionStatusManager,
    genericChannel,
  );
  const cachedDataProvider = new CachedDataProvider(tenantsTreeViewProvider);
  const extensionsTreeViewProvider = new ExtensionsTreeDataProvider(cachedDataProvider, context);
  const snippetCodeActionProvider = new SnippetGenerator(cachedDataProvider);
  const metricLensProvider = new SelectorCodeLensProvider(
    "metricSelector:",
    "metricSelectorsCodeLens",
    cachedDataProvider,
  );
  const entityLensProvider = new SelectorCodeLensProvider(
    "entitySelectorTemplate:",
    "entitySelectorsCodeLens",
    cachedDataProvider,
  );
  const screensLensProvider = new ScreenLensProvider(tenantsTreeViewProvider, cachedDataProvider);
  const prometheusLensProvider = new PrometheusCodeLensProvider(cachedDataProvider);
  const prometheusActionProvider = new PrometheusActionProvider(cachedDataProvider);
  const snmpActionProvider = new SnmpActionProvider(cachedDataProvider);
  const wmiLensProvider = new WmiCodeLensProvider(cachedDataProvider);
  const fastModeChannel = vscode.window.createOutputChannel("Dynatrace Fast Mode", "json");
  const fastModeStatus = new FastModeStatus(fastModeChannel);
  const diagnosticsProvider = new DiagnosticsProvider(context, cachedDataProvider);
  const diagnosticFixProvider = new DiagnosticFixProvider(diagnosticsProvider);
  let editTimeout: NodeJS.Timeout | undefined;

  // Perform all feature registrations
  context.subscriptions.push(
    // Commands for the Command Palette
    ...registerCommandPaletteCommands(
      tenantsTreeViewProvider,
      diagnosticsProvider,
      cachedDataProvider,
      genericChannel,
      context,
    ),
    // Commands for enabling/disabling features
    ...registerFeatureSwitchCommands(),
    // Auto-completion providers
    ...registerCompletionProviders(extension2selector, cachedDataProvider),
    // Extension 2.0 Workspaces Tree View
    vscode.window.registerTreeDataProvider(
      "dynatrace-extensions-workspaces",
      extensionsTreeViewProvider,
    ),
    // Dynatrace Environments Tree View
    vscode.window.registerTreeDataProvider(
      "dynatrace-extensions-environments",
      tenantsTreeViewProvider,
    ),
    // Code actions for adding snippets
    vscode.languages.registerCodeActionsProvider(extension2selector, snippetCodeActionProvider, {
      providedCodeActionKinds: [vscode.CodeActionKind.QuickFix],
    }),
    // Code actions for Prometheus data
    vscode.languages.registerCodeActionsProvider(extension2selector, prometheusActionProvider, {
      providedCodeActionKinds: [vscode.CodeActionKind.QuickFix],
    }),
    // Code actions for SNMP data
    vscode.languages.registerCodeActionsProvider(extension2selector, snmpActionProvider, {
      providedCodeActionKinds: [vscode.CodeActionKind.QuickFix],
    }),
    // Code actions for fixing issues
    vscode.languages.registerCodeActionsProvider(extension2selector, diagnosticFixProvider, {
      providedCodeActionKinds: [vscode.CodeActionKind.QuickFix],
    }),
    // Connection Status Bar Item
    connectionStatusManager.getStatusBarItem(),
    // FastMode Status Bar Item
    fastModeStatus.getStatusBarItem(),
    // Code Lens for Prometheus scraping
    vscode.languages.registerCodeLensProvider(extension2selector, prometheusLensProvider),
    // Code Lens for metric and entity selectors
    vscode.languages.registerCodeLensProvider(extension2selector, metricLensProvider),
    vscode.languages.registerCodeLensProvider(extension2selector, entityLensProvider),
    // Code Lens for opening screens
    vscode.languages.registerCodeLensProvider(extension2selector, screensLensProvider),
    // Code Lens for WMI queries
    vscode.languages.registerCodeLensProvider(extension2selector, wmiLensProvider),
    // Commands for metric and entity selector Code Lenses
    vscode.commands.registerCommand(
      "dynatrace-extensions.codelens.validateSelector",
      async (selector: string, type: "metric" | "entity") => {
        if (await checkEnvironmentConnected(tenantsTreeViewProvider)) {
          const dtClient = await tenantsTreeViewProvider.getDynatraceClient();
          if (dtClient) {
            const status = await validateSelector(selector, type, dtClient);
            return type === "metric"
              ? metricLensProvider.updateValidationStatus(selector, status)
              : entityLensProvider.updateValidationStatus(selector, status);
          }
        }
      },
    ),
    vscode.commands.registerCommand(
      "dynatrace-extensions.codelens.runSelector",
      async (selector: string, type: "metric" | "entity") => {
        if (await checkEnvironmentConnected(tenantsTreeViewProvider)) {
          const dtClient = await tenantsTreeViewProvider.getDynatraceClient();
          if (dtClient) {
            runSelector(selector, type, dtClient, genericChannel).catch(err => {
              console.log(
                `Running selector ${selector} failed unexpectedly. ${(err as Error).message}`,
              );
            });
          }
        }
      },
    ),
    vscode.commands.registerCommand(
      "dynatrace-extensions.codelens.runWMIQuery",
      async (query: string) => {
        wmiLensProvider.setQueryRunning(query);
        runWMIQuery(query, genericChannel, wmiLensProvider.processQueryResults).catch(err => {
          console.log(`Running WMI query ${query} failed unexpectedly. ${(err as Error).message}`);
        });
      },
    ),
    // Web view panel - metric query results
    vscode.window.registerWebviewPanelSerializer(MetricResultsPanel.viewType, {
      async deserializeWebviewPanel(webviewPanel: vscode.WebviewPanel) {
        webviewPanel.webview.options = { enableScripts: true };
        MetricResultsPanel.revive(
          webviewPanel,
          "No data to display. Close the tab and trigger the action again.",
        );
      },
    }),
    // Web view panel - WMI query results
    vscode.window.registerWebviewPanelSerializer(WMIQueryResultsPanel.viewType, {
      async deserializeWebviewPanel(webviewPanel: vscode.WebviewPanel) {
        webviewPanel.webview.options = { enableScripts: true };
        WMIQueryResultsPanel.revive(webviewPanel, {} as WmiQueryResult);
      },
    }),
    // Activity on every document save
    vscode.workspace.onDidSaveTextDocument(async (doc: vscode.TextDocument) => {
      // Fast Development Mode - build extension
      if (
        vscode.workspace.getConfiguration("dynatraceExtensions", null).get("fastDevelopmentMode") &&
        doc.fileName.endsWith("extension.yaml") &&
        (await isExtensionsWorkspace(context, false)) &&
        (await checkEnvironmentConnected(tenantsTreeViewProvider))
      ) {
        const dt = await tenantsTreeViewProvider.getDynatraceClient();
        await buildExtension(context, fastModeChannel, dt, {
          status: fastModeStatus,
          document: doc,
        });
      }
    }),
    // Activity on active document changed
    vscode.window.onDidChangeActiveTextEditor(editor => {
      if (editor?.document.fileName.endsWith("extension.yaml")) {
        diagnosticsProvider.provideDiagnostics(editor.document).catch(err => {
          console.log(`Could not provide diagnostics. ${(err as Error).message}`);
        });
      }
    }),
    // Activity on every text change in a document
    vscode.workspace.onDidChangeTextDocument(change => {
      if (change.document.fileName.endsWith("extension.yaml")) {
        // Allow 0.5 sec after doc changes to reduce execution frequency
        if (editTimeout) {
          clearTimeout(editTimeout);
          editTimeout = undefined;
        }
        editTimeout = setTimeout(() => {
          diagnosticsProvider.provideDiagnostics(change.document).catch(err => {
            console.log(`Could not provide diagnostics. ${(err as Error).message}`);
          });
          editTimeout = undefined;
        }, 500);
      }
    }),
    // Activity on every configuration change
    vscode.workspace.onDidChangeConfiguration(() => {
      const fastModeEnabled = vscode.workspace
        .getConfiguration("dynatraceExtensions", null)
        .get("fastDevelopmentMode");
      fastModeStatus.updateStatusBar(Boolean(fastModeEnabled));
    }),
  );
  // We may have an initialization pending from previous window/activation.
  const pendingInit = context.globalState.get("dynatrace-extensions.initPending");
  if (pendingInit) {
    await vscode.commands.executeCommand("dynatrace-extensions.initWorkspace");
  }
}

/**
 * Performs any kind of necessary clean up.
 * Automatically called when the extension was deactivated (e.g. end of command).
 */
export function deactivate() {
  console.log("DYNATRACE EXTENSIONS - DEACTIVATED");
}<|MERGE_RESOLUTION|>--- conflicted
+++ resolved
@@ -528,38 +528,7 @@
  * @param context VSCode Extension Context
  */
 export async function activate(context: vscode.ExtensionContext) {
-<<<<<<< HEAD
   console.log("DYNATRACE EXTENSIONS - ACTIVATED!");
-=======
-  console.log("DYNATRACE EXTENSIONS COPILOT - ACTIVATED!");
-
-  // Check newer extension presence
-  const newExtension = vscode.extensions.getExtension(
-    "DynatracePlatformExtensions.dynatrace-extensions",
-  );
-  // Uninstall if newer extension is available
-  if (newExtension) {
-    showMessage(
-      "error",
-      "This is a legacy extension. Please use Dynatrace Extensions, which is already installed.",
-    );
-    // Give the user a few seconds to read the alert by setting up a timeout
-    setTimeout(() => {
-      showMessage("info", "Legacy extension uninstalled");
-      vscode.commands
-        .executeCommand("workbench.extensions.uninstallExtension", context.extension.id)
-        .then(
-          async () => {
-            await vscode.commands.executeCommand("workbench.action.reloadWindow");
-          },
-          err => {
-            console.log(err);
-          },
-        );
-    }, 5_000);
-  }
-
->>>>>>> 03f42f37
   // Initialize global storage
   initGlobalStorage(context);
 
